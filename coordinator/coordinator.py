"""
协调中心主类
负责整体工作流协调和Agent管理
"""

import asyncio
import logging
from typing import Dict, List, Any, Optional
from datetime import datetime

from .task_manager import TaskManager, TaskPriority
from .event_bus import EventBus
from .decision_engine import DecisionEngine
from .message_types import EventType, MessageFactory


class Coordinator:
    """协调中心 - 系统的核心控制器"""
    
    def __init__(self, config: Dict[str, Any]):
        self.config = config
        self.task_manager = TaskManager(config.get("task_manager", {}))
        self.event_bus = EventBus(config.get("event_bus", {}))
        self.decision_engine = DecisionEngine(config.get("decision_engine", {}))
        self.agents = {}
        self.is_running = False
        self.logger = logging.getLogger(__name__)
        
        # 工作流状态
        self.current_workflow = None
        self.workflow_history = []
        
        # 统计信息
        self.stats = {
            "workflows_completed": 0,
            "workflows_failed": 0,
            "total_issues_processed": 0,
            "total_fixes_applied": 0
        }
    
    async def start(self):
        """启动协调中心"""
        self.logger.info("协调中心启动中...")
        self.is_running = True
        
        # 启动核心组件
        await self.task_manager.start()
        await self.event_bus.start()
        await self.decision_engine.start()
        
        # 设置事件总线消息处理
        await self._setup_event_handlers()
        
        self.logger.info("协调中心已启动")
    
    async def stop(self):
        """停止协调中心"""
        self.logger.info("协调中心停止中...")
        self.is_running = False
        
        # 停止核心组件
        await self.task_manager.stop()
        await self.event_bus.stop()
        await self.decision_engine.stop()
        
        self.logger.info("协调中心已停止")
    
    async def register_agent(self, agent_id: str, agent):
        """注册Agent"""
        self.agents[agent_id] = agent
        
        # 为Agent设置消息处理函数
        agent_handler = lambda message: self._handle_agent_message(agent_id, message)
        await self.event_bus.subscribe("agent_message", agent_id, agent_handler)
        
        # 发布Agent注册事件
        await self.event_bus.publish(
            EventType.AGENT_STARTED.value,
            {"agent_id": agent_id, "capabilities": getattr(agent, 'get_capabilities', lambda: [])()},
            "coordinator",
            broadcast=True
        )
        
        self.logger.info(f"Agent {agent_id} 已注册")
    
    async def unregister_agent(self, agent_id: str):
        """注销Agent"""
        if agent_id in self.agents:
            # 发布Agent停止事件
            await self.event_bus.publish(
                EventType.AGENT_STOPPED.value,
                {"agent_id": agent_id},
                "coordinator",
                broadcast=True
            )
            
            # 取消订阅
            await self.event_bus.unsubscribe("agent_message", agent_id)
            
            # 从注册表移除
            del self.agents[agent_id]
            
            self.logger.info(f"Agent {agent_id} 已注销")
    
    async def create_task(self, task_type: str, task_data: Dict[str, Any], 
                         priority: TaskPriority = TaskPriority.NORMAL) -> str:
        """创建任务"""
        task_id = await self.task_manager.create_task(task_type, task_data, priority)
        
        # 发布任务创建事件
        await self.event_bus.publish(
            EventType.TASK_CREATED.value,
            {"task_id": task_id, "task_type": task_type, "priority": priority.name},
            "coordinator",
            broadcast=True
        )
        
        return task_id
    
    async def assign_task(self, task_id: str, agent_id: str):
        """分配任务给Agent"""
        if agent_id in self.agents:
            success = await self.task_manager.assign_task(task_id, agent_id)
            if success:
                # 发送任务消息给Agent
                task = self.task_manager.tasks.get(task_id)
                if task:
                    await self.event_bus.send_task_message(
                        source_agent="coordinator",
                        target_agent=agent_id,
                        task_id=task_id,
                        task_type=task['type'],
                        payload=task['data']
                    )
                self.logger.info(f"任务 {task_id} 已分配给 {agent_id}")
            else:
                self.logger.error(f"任务分配失败: {task_id} -> {agent_id}")
        else:
            self.logger.error(f"Agent不存在: {agent_id}")
    
    async def _setup_event_handlers(self):
        """设置事件处理器"""
        # 订阅任务完成事件
        await self.event_bus.subscribe(EventType.TASK_COMPLETED.value, "coordinator", self._handle_task_completed)
        await self.event_bus.subscribe(EventType.TASK_FAILED.value, "coordinator", self._handle_task_failed)
    
    async def _handle_agent_message(self, agent_id: str, message):
        """处理来自Agent的消息"""
        try:
            if hasattr(message, 'message_type'):
                if message.message_type.value == "result":
                    await self._handle_agent_result(agent_id, message)
                elif message.message_type.value == "status":
                    await self._handle_agent_status(agent_id, message)
                elif message.message_type.value == "error":
                    await self._handle_agent_error(agent_id, message)
        except Exception as e:
            self.logger.error(f"处理Agent消息失败: {agent_id} - {e}")
    
    async def _handle_agent_result(self, agent_id: str, message):
        """处理Agent结果消息"""
        task_id = message.task_id
        result = message.result
        success = message.status.value == "completed"
        
        # 更新任务结果
        await self.task_manager.update_task_result(task_id, result, success)
        
        # 发布任务完成事件
        event_type = EventType.TASK_COMPLETED.value if success else EventType.TASK_FAILED.value
        await self.event_bus.publish(
            event_type,
            {"task_id": task_id, "agent_id": agent_id, "result": result},
            "coordinator",
            broadcast=True
        )
        
        self.logger.info(f"Agent {agent_id} 任务结果已处理: {task_id}")
    
    async def _handle_agent_status(self, agent_id: str, message):
        """处理Agent状态消息"""
        # 更新Agent状态信息
        self.logger.debug(f"Agent {agent_id} 状态更新: {message.agent_status}")
    
    async def _handle_agent_error(self, agent_id: str, message):
        """处理Agent错误消息"""
        self.logger.error(f"Agent {agent_id} 错误: {message.error_message}")
        
        # 发布系统错误事件
        await self.event_bus.publish(
            EventType.SYSTEM_ERROR.value,
            {"agent_id": agent_id, "error": message.error_message, "details": message.details},
            "coordinator",
            broadcast=True
        )
    
    async def _handle_task_completed(self, event_data):
        """处理任务完成事件"""
        task_id = event_data.get("task_id")
        agent_id = event_data.get("agent_id")
        result = event_data.get("result")
        
        self.logger.info(f"任务完成: {task_id} by {agent_id}")
        
        # 根据任务类型进行后续处理
        task = self.task_manager.tasks.get(task_id)
        if task:
            await self._process_task_completion(task, result)
    
    async def _handle_task_failed(self, event_data):
        """处理任务失败事件"""
        task_id = event_data.get("task_id")
        agent_id = event_data.get("agent_id")
        
        self.logger.warning(f"任务失败: {task_id} by {agent_id}")
        
        # 尝试重试任务
        await self.task_manager.retry_task(task_id)
    
    async def _process_task_completion(self, task, result):
        """处理任务完成后的后续逻辑"""
        task_type = task['type']
        
        if task_type == 'detect_bugs':
            # 缺陷检测完成，启动决策流程
            await self._process_detection_completion(task, result)
        elif task_type == 'fix_issues':
            # 修复完成，启动验证流程
            await self._process_fix_completion(task, result)
        elif task_type == 'validate_fix':
            # 验证完成，工作流结束
            await self._process_validation_completion(task, result)
    
    async def _process_detection_completion(self, task, result):
        """处理缺陷检测完成"""
        issues = result.get('detection_results', {}).get('issues', [])
        
        if issues:
            # 使用决策引擎分析缺陷
            decisions = await self.decision_engine.analyze_complexity(issues)
            
            # 创建修复任务
            fix_task_id = await self.create_task('fix_issues', {
                'issues': issues,
                'decisions': decisions,
                'project_path': task['data'].get('project_path')
            }, TaskPriority.HIGH)
            
            # 分配给修复执行Agent
            await self.assign_task(fix_task_id, 'fix_execution_agent')
        else:
            self.logger.info("未发现需要修复的缺陷")
    
    async def _process_fix_completion(self, task, result):
        """处理修复完成"""
        # 创建验证任务
        validation_task_id = await self.create_task('validate_fix', {
            'project_path': task['data'].get('project_path'),
            'fix_result': result
        }, TaskPriority.HIGH)
        
        # 分配给测试验证Agent
        await self.assign_task(validation_task_id, 'test_validation_agent')
    
    async def _process_validation_completion(self, task, result):
        """处理验证完成"""
        self.logger.info("工作流验证完成")
        # 这里可以添加最终报告生成等逻辑
    
    async def process_workflow(self, project_path: str) -> Dict[str, Any]:
        """
        处理完整的工作流 
        
        主工作流程（按照workflow_diagram.md）：
        1. Bug Detection Agent - 检测缺陷，生成缺陷清单
        2. Decision Engine - 判断缺陷复杂度
        3. Fix Execution Agent - 执行修复
        4. Test Validation Agent - 验证修复结果
        """
        workflow_id = f"workflow_{datetime.now().strftime('%Y%m%d_%H%M%S')}"
        self.current_workflow = {
            'id': workflow_id,
            'project_path': project_path,
            'start_time': datetime.now(),
            'status': 'running',
            'tasks': []
        }
        
        try:
            self.logger.info(f"开始处理工作流: {workflow_id} for {project_path}")
            
            # ===== 阶段1: 缺陷检测 =====
            self.logger.info("=== 阶段1: Bug Detection Agent - 缺陷检测 ===")
            detection_task_id = await self.create_task('detect_bugs', {
                'project_path': project_path,
                'options': {
                    'enable_static': True,
                    'enable_ai_analysis': True,
                    'enable_dynamic': False  # 暂时禁用动态检测
                }
            }, TaskPriority.HIGH)
            
            self.current_workflow['tasks'].append({
                'task_id': detection_task_id,
                'type': 'detect_bugs',
                'status': 'created',
                'stage': 1,
                'agent': 'bug_detection_agent'
            })
<<<<<<< HEAD
            # 5. 分配给缺陷检测AGENT
            await self.assign_task(detection_task_id, 'bug_detection_agent')
            
            # 6. 等待检测完成
            detection_result = await self.task_manager.get_task_result(detection_task_id)
            # 7. 根据检测结果决定是否需要修复
            if detection_result.get('total_issues', 0) > 0:
                # 创建修复任务
                fix_task_id = await self.create_task('fix_issues', {
                    'project_path': project_path,
                    'issues': detection_result.get('issues', [])
                })
                # 分配给修复执行AGENT
=======
            
            # 分配给Bug Detection Agent
            if 'bug_detection_agent' in self.agents:
                await self.assign_task(detection_task_id, 'bug_detection_agent')
                self.logger.info("缺陷检测任务已分配给Bug Detection Agent")
            else:
                raise Exception("Bug Detection Agent未注册")
            
            # 等待检测完成
            self.logger.info("等待缺陷检测完成...")
            detection_result = await self.task_manager.get_task_result(detection_task_id, timeout=600)
            
            if not detection_result.get('success', False):
                raise Exception(f"缺陷检测失败: {detection_result.get('error', '未知错误')}")
            
            issues = detection_result.get('detection_results', {}).get('issues', [])
            self.stats["total_issues_processed"] += len(issues)
            
            if not issues:
                # 没有发现缺陷，工作流结束
                self.logger.info("未发现需要修复的缺陷，工作流完成")
                self.current_workflow['status'] = 'completed'
                self.current_workflow['end_time'] = datetime.now()
                self.stats["workflows_completed"] += 1
                
                return {
                    'workflow_id': workflow_id,
                    'success': True,
                    'message': '未发现需要修复的缺陷',
                    'detection_result': detection_result,
                    'summary': {
                        'total_issues': 0,
                        'fixed_issues': 0,
                        'processing_time': (self.current_workflow['end_time'] - self.current_workflow['start_time']).total_seconds()
                    }
                }
            
            # ===== 阶段2: 智能决策 =====
            self.logger.info("=== 阶段2: Decision Engine - 智能决策 ===")
            self.logger.info(f"决策引擎开始分析 {len(issues)} 个缺陷")
            
            # 使用决策引擎分析缺陷复杂度
            decisions = await self.decision_engine.analyze_complexity(issues)
            
            auto_fixable_count = len(decisions.get('auto_fixable', []))
            ai_assisted_count = len(decisions.get('ai_assisted', []))
            manual_review_count = len(decisions.get('manual_review', []))
            
            self.logger.info(f"决策分析完成: 自动修复={auto_fixable_count}, AI辅助={ai_assisted_count}, 人工审查={manual_review_count}")
            
            # ===== 阶段3: 修复执行 =====
            self.logger.info("=== 阶段3: Fix Execution Agent - 修复执行 ===")
            fix_task_id = await self.create_task('fix_issues', {
                'project_path': project_path,
                'issues': issues,
                'decisions': decisions,
                'fix_options': {
                    'backup_enabled': True,
                    'rollback_enabled': True,
                    'auto_fix_enabled': True,
                    'ai_assisted_enabled': True
                }
            }, TaskPriority.HIGH)
            
            self.current_workflow['tasks'].append({
                'task_id': fix_task_id,
                'type': 'fix_issues',
                'status': 'created',
                'stage': 3,
                'agent': 'fix_execution_agent'
            })
            
            # 分配给Fix Execution Agent
            if 'fix_execution_agent' in self.agents:
>>>>>>> c73d39eb
                await self.assign_task(fix_task_id, 'fix_execution_agent')
                self.logger.info("修复任务已分配给Fix Execution Agent")
            else:
                raise Exception("Fix Execution Agent未注册")
                
                # 等待修复完成
            self.logger.info("等待修复完成...")
            fix_result = await self.task_manager.get_task_result(fix_task_id, timeout=900)
            
            if not fix_result.get('success', False):
                raise Exception(f"修复失败: {fix_result.get('error', '未知错误')}")
            
            self.stats["total_fixes_applied"] += len(fix_result.get('fix_results', []))
            
            # ===== 阶段4: 验证与反馈 =====
            self.logger.info("=== 阶段4: Test Validation Agent - 验证与反馈 ===")
            validation_task_id = await self.create_task('validate_fix', {
                'project_path': project_path,
                'fix_result': fix_result,
                'original_issues': issues,
                'test_options': {
                    'enable_unit_tests': True,
                    'enable_api_tests': True,
                    'enable_integration_tests': True,
                    'enable_regression_tests': True
                }
            }, TaskPriority.HIGH)
            
            self.current_workflow['tasks'].append({
                'task_id': validation_task_id,
                'type': 'validate_fix',
                'status': 'created',
                'stage': 4,
                'agent': 'test_validation_agent'
            })
            
            # 分配给Test Validation Agent
            if 'test_validation_agent' in self.agents:
                await self.assign_task(validation_task_id, 'test_validation_agent')
                self.logger.info("验证任务已分配给Test Validation Agent")
                
                # 等待验证完成
                self.logger.info("等待验证完成...")
                validation_result = await self.task_manager.get_task_result(validation_task_id, timeout=300)
            else:
                self.logger.warning("Test Validation Agent未注册，跳过验证步骤")
                validation_result = {
                    'success': True, 
                    'message': '验证Agent未注册，跳过验证',
                    'validation_status': 'skipped'
                }
            
            # ===== 工作流完成 =====
            self.logger.info("=== 工作流完成 ===")
            self.current_workflow['status'] = 'completed'
            self.current_workflow['end_time'] = datetime.now()
            self.stats["workflows_completed"] += 1
            
            # 生成统计信息
            workflow_duration = (self.current_workflow['end_time'] - self.current_workflow['start_time']).total_seconds()
            
            return {
                'workflow_id': workflow_id,
                'success': True,
                'workflow_summary': {
                    'total_issues_found': len(issues),
                    'auto_fixable': auto_fixable_count,
                    'ai_assisted': ai_assisted_count,
                    'manual_review': manual_review_count,
                    'workflow_duration_seconds': workflow_duration,
                    'stages_completed': 4
                },
                'results': {
                    'detection_result': detection_result,
                    'decisions': decisions,
                    'fix_result': fix_result,
                    'validation_result': validation_result
                },
                'summary': {
                    'total_issues': len(issues),
                    'fixed_issues': len(fix_result.get('fix_results', [])),
                    'processing_time': workflow_duration
                }
            }
                
        except Exception as e:
            self.logger.error(f"工作流处理失败: {e}")
            self.current_workflow['status'] = 'failed'
            self.current_workflow['error'] = str(e)
            self.current_workflow['end_time'] = datetime.now()
            self.stats["workflows_failed"] += 1
            
            return {
                'workflow_id': workflow_id,
                'success': False,
                'error': str(e),
                'summary': {
                    'processing_time': (self.current_workflow['end_time'] - self.current_workflow['start_time']).total_seconds()
                }
            }
        finally:
            # 记录工作流历史
            if self.current_workflow:
                self.workflow_history.append(self.current_workflow.copy())
                # 限制历史记录数量
                if len(self.workflow_history) > 100:
                    self.workflow_history = self.workflow_history[-50:]
    
    async def get_stats(self) -> Dict[str, Any]:
        """获取统计信息"""
        return {
            **self.stats,
            "registered_agents": list(self.agents.keys()),
            "current_workflow": self.current_workflow,
            "task_manager_stats": await self.task_manager.get_stats(),
            "decision_engine_stats": await self.decision_engine.get_stats(),
            "event_bus_stats": await self.event_bus.get_stats()
        }
    
    async def health_check(self) -> Dict[str, Any]:
        """健康检查"""
        return {
            "is_running": self.is_running,
            "registered_agents": len(self.agents),
            "current_workflow": self.current_workflow,
            "task_manager": await self.task_manager.health_check(),
            "decision_engine": await self.decision_engine.health_check(),
            "event_bus": await self.event_bus.health_check()
            }<|MERGE_RESOLUTION|>--- conflicted
+++ resolved
@@ -307,21 +307,6 @@
                 'stage': 1,
                 'agent': 'bug_detection_agent'
             })
-<<<<<<< HEAD
-            # 5. 分配给缺陷检测AGENT
-            await self.assign_task(detection_task_id, 'bug_detection_agent')
-            
-            # 6. 等待检测完成
-            detection_result = await self.task_manager.get_task_result(detection_task_id)
-            # 7. 根据检测结果决定是否需要修复
-            if detection_result.get('total_issues', 0) > 0:
-                # 创建修复任务
-                fix_task_id = await self.create_task('fix_issues', {
-                    'project_path': project_path,
-                    'issues': detection_result.get('issues', [])
-                })
-                # 分配给修复执行AGENT
-=======
             
             # 分配给Bug Detection Agent
             if 'bug_detection_agent' in self.agents:
@@ -396,7 +381,6 @@
             
             # 分配给Fix Execution Agent
             if 'fix_execution_agent' in self.agents:
->>>>>>> c73d39eb
                 await self.assign_task(fix_task_id, 'fix_execution_agent')
                 self.logger.info("修复任务已分配给Fix Execution Agent")
             else:
